--- conflicted
+++ resolved
@@ -1,6 +1,6 @@
 // Script para Galeria de Imagens
 
-<<<<<<< HEAD
+
 class ImageGallery {
   constructor() {
     this.galleryContainer = document.getElementById('gallery-container');
@@ -98,7 +98,7 @@
 document.addEventListener('DOMContentLoaded', () => {
   new ImageGallery();
 });
-=======
+
 /**
  * Classe responsável por gerenciar a galeria de imagens
  * Implementação agnóstica que pode ser facilmente integrada com APIs
@@ -414,4 +414,3 @@
 //     .then(res => res.json())
 //     .then(data => gallery.updateImages(data))
 //     .catch(err => console.error('Erro:', err));
->>>>>>> 5fc28949
